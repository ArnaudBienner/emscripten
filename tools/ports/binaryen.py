--- conflicted
+++ resolved
@@ -1,10 +1,6 @@
 import os, shutil, logging
 
-<<<<<<< HEAD
-TAG = 'version_43'
-=======
 TAG = 'version_44'
->>>>>>> dfd3e71f
 
 def needed(settings, shared, ports):
   if not settings.BINARYEN: return False
